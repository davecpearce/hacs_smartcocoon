{
  "name": "SmartCocoon",
  "domains": ["smartcocoon"],
  "iot_class": "cloud_push",
  "render_readme": true,
  "homeassistant": "2025.5.0",
<<<<<<< HEAD
  "hacs": "1.34.0",
  "default_branch": "main",
  "beta": true
=======
  "hide_default_branch": false
>>>>>>> c91b32bc
}<|MERGE_RESOLUTION|>--- conflicted
+++ resolved
@@ -4,11 +4,5 @@
   "iot_class": "cloud_push",
   "render_readme": true,
   "homeassistant": "2025.5.0",
-<<<<<<< HEAD
-  "hacs": "1.34.0",
-  "default_branch": "main",
-  "beta": true
-=======
   "hide_default_branch": false
->>>>>>> c91b32bc
 }